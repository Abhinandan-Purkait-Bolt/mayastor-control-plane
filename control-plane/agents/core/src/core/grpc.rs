use crate::node::service::NodeCommsTimeout;
use common::errors::{GrpcConnect, GrpcConnectUri, SvcError};
use common_lib::{
    mbus_api::{bus, MessageIdTimeout},
    types::v0::message_bus::NodeId,
};
use rpc::mayastor::mayastor_client::MayastorClient;
use snafu::ResultExt;
use std::{
    ops::{Deref, DerefMut},
    str::FromStr,
    sync::Arc,
    time::Duration,
};
use tonic::transport::Channel;

/// Context with a gRPC client and a lock to serialize mutating gRPC calls
#[derive(Clone)]
pub(crate) struct GrpcContext {
    /// gRPC CRUD lock
    lock: Arc<tokio::sync::Mutex<()>>,
    /// node identifier
    node: NodeId,
    /// gRPC URI endpoint
    endpoint: tonic::transport::Endpoint,
    /// gRPC connect and request timeouts
    comms_timeouts: NodeCommsTimeout,
}

impl GrpcContext {
    pub(crate) fn new<T: MessageIdTimeout>(
        lock: Arc<tokio::sync::Mutex<()>>,
        node: &NodeId,
        endpoint: &str,
        comms_timeouts: &NodeCommsTimeout,
        request: Option<T>,
    ) -> Result<Self, SvcError> {
        let uri = format!("http://{}", endpoint);
        let uri = http::uri::Uri::from_str(&uri).context(GrpcConnectUri {
            node_id: node.to_string(),
            uri: uri.clone(),
        })?;

        let timeout = request
            .map(|r| r.timeout(comms_timeouts.request(), &bus()))
            .unwrap_or_else(|| comms_timeouts.request());

        let endpoint = tonic::transport::Endpoint::from(uri)
            .connect_timeout(comms_timeouts.connect() + Duration::from_millis(500))
            .timeout(timeout);

        Ok(Self {
            node: node.clone(),
            lock,
            endpoint,
            comms_timeouts: comms_timeouts.clone(),
        })
    }
    /// Override the timeout config in the context for the given request
    fn override_timeout<R: MessageIdTimeout>(&mut self, request: Option<R>) {
        let timeout = request
            .map(|r| r.timeout(self.comms_timeouts.request(), &bus()))
            .unwrap_or_else(|| self.comms_timeouts.request());

        self.endpoint = self
            .endpoint
            .clone()
            .connect_timeout(self.comms_timeouts.connect() + Duration::from_millis(500))
            .timeout(timeout);
    }
    pub(crate) async fn lock(&self) -> GrpcLockGuard {
        self.lock.clone().lock_owned().await
    }
    pub(crate) async fn connect(&self) -> Result<GrpcClient, SvcError> {
        GrpcClient::new(self).await
    }
    pub(crate) async fn connect_locked(
        &self,
    ) -> Result<GrpcClientLocked, (GrpcLockGuard, SvcError)> {
        GrpcClientLocked::new(self).await
    }
}

/// Wrapper over all gRPC Clients types
#[derive(Clone)]
pub(crate) struct GrpcClient {
    #[allow(dead_code)]
    context: GrpcContext,
    /// gRPC Mayastor Client
    pub(crate) mayastor: MayaClient,
}
pub(crate) type MayaClient = MayastorClient<Channel>;
impl GrpcClient {
    pub(crate) async fn new(context: &GrpcContext) -> Result<Self, SvcError> {
        let client = match tokio::time::timeout(
            context.comms_timeouts.connect(),
            MayaClient::connect(context.endpoint.clone()),
        )
        .await
        {
            Err(_) => Err(SvcError::GrpcConnectTimeout {
                node_id: context.node.to_string(),
                endpoint: context.endpoint.uri().to_string(),
                timeout: context.comms_timeouts.connect(),
            }),
            Ok(client) => Ok(client.context(GrpcConnect {
                node_id: context.node.to_string(),
                endpoint: context.endpoint.uri().to_string(),
            })?),
        }?;

        Ok(Self {
            context: context.clone(),
            mayastor: client,
        })
    }
}

<<<<<<< HEAD
/// Async Lock guard for gRPC operations
/// It's used by the GrpcClientLocked to ensure there's only only operation in progress
/// at at time while still allowing for multiple gRPC clients
type GrpcLockGuard = tokio::sync::OwnedMutexGuard<()>;

/// Wrapper over all gRPC Clients types with implicit locking for serialization
=======
/// Async Lock guard for gRPC operations.
/// It's used by the GrpcClientLocked to ensure there's only one operation in progress
/// at a time while still allowing for multiple gRPC clients.
type GrpcLockGuard = tokio::sync::OwnedMutexGuard<()>;

/// Wrapper over all gRPC Clients types with implicit locking for serialization.
>>>>>>> 70293121
pub(crate) struct GrpcClientLocked {
    /// gRPC auto CRUD guard lock
    _lock: GrpcLockGuard,
    client: GrpcClient,
}
impl GrpcClientLocked {
    /// Create new locked client from the given context
    /// A connection is established with the timeouts specified from the context.
    /// Only one `Self` is allowed at a time by making use of a lock guard.
    pub(crate) async fn new(context: &GrpcContext) -> Result<Self, (GrpcLockGuard, SvcError)> {
        let _lock = context.lock().await;

        let client = match GrpcClient::new(context).await {
            Ok(client) => client,
            Err(error) => return Err((_lock, error)),
        };

        Ok(Self { _lock, client })
    }
    /// Reconnect the client to use for the given request
    /// This is useful when we want to issue the next gRPC using a different timeout
    /// todo: tower should allow us to handle this better by keeping the same "backend" client
    /// but modifying the timeout layer?
    pub(crate) async fn reconnect<R: MessageIdTimeout>(self, request: R) -> Result<Self, SvcError> {
        let mut context = self.context.clone();
        context.override_timeout(Some(request));

        let client = GrpcClient::new(&context).await?;

        Ok(Self {
            _lock: self._lock,
            client,
        })
    }
}

impl Deref for GrpcClientLocked {
    type Target = GrpcClient;

    fn deref(&self) -> &Self::Target {
        &self.client
    }
}
impl DerefMut for GrpcClientLocked {
    fn deref_mut(&mut self) -> &mut Self::Target {
        &mut self.client
    }
}<|MERGE_RESOLUTION|>--- conflicted
+++ resolved
@@ -116,21 +116,12 @@
     }
 }
 
-<<<<<<< HEAD
-/// Async Lock guard for gRPC operations
-/// It's used by the GrpcClientLocked to ensure there's only only operation in progress
-/// at at time while still allowing for multiple gRPC clients
-type GrpcLockGuard = tokio::sync::OwnedMutexGuard<()>;
-
-/// Wrapper over all gRPC Clients types with implicit locking for serialization
-=======
 /// Async Lock guard for gRPC operations.
 /// It's used by the GrpcClientLocked to ensure there's only one operation in progress
 /// at a time while still allowing for multiple gRPC clients.
 type GrpcLockGuard = tokio::sync::OwnedMutexGuard<()>;
 
 /// Wrapper over all gRPC Clients types with implicit locking for serialization.
->>>>>>> 70293121
 pub(crate) struct GrpcClientLocked {
     /// gRPC auto CRUD guard lock
     _lock: GrpcLockGuard,
